#!/usr/bin/env python
"""Plotting methods.

This module contains various plotting methods.

"""

from __future__ import division

import numpy as np
from scipy import interpolate

from matplotlib import axes
from matplotlib import colorbar
from matplotlib import colors
from matplotlib import pyplot as plt
from matplotlib.path import Path
from matplotlib import patches as patches
from matplotlib.patches import Rectangle

import processing as pro
import tentensystem as tts
from types import Data


def plot_channels(dat, chanaxis=-1, otheraxis=-2):
    """Plot all channels for a continuous.

    Parameters
    ----------
    dat : Data

    """
    ax = []
    n_channels = dat.data.shape[chanaxis]
    for i, chan in enumerate(dat.axes[chanaxis]):
        if i == 0:
            a = plt.subplot(10, n_channels / 10 + 1, i + 1)
        else:
            a = plt.subplot(10, n_channels / 10 + 1, i + 1, sharex=ax[0], sharey=ax[0])
        ax.append(a)
        #x, y = dat.axes[otheraxis], dat.data.take([i], chanaxis)
        dat.axes[otheraxis], dat.data.take([i], chanaxis)
        a.plot(dat.axes[otheraxis], dat.data.take([i], chanaxis).squeeze())
        a.set_title(chan)
        plt.axvline(x=0)
        plt.axhline(y=0)


<<<<<<< HEAD
=======
def plot_spatio_temporal_r2_values(dat):
    """Calculate the signed r^2 values and plot them in a heatmap.

    Parameters
    ----------
    dat : Data
        epoched data

    """
    r2 = proc.calculate_signed_r_square(dat)
    max = np.max(np.abs(r2))
    plt.imshow(r2.T, aspect='auto', interpolation='None', vmin=-max, vmax=max, cmap='RdBu')
    ax = plt.gca()
    # TODO: sort front-back, left-right
    # use the locators to fine-tune the ticks
    #ax.yaxis.set_major_locator(ticker.MaxNLocator())
    #ax.xaxis.set_major_locator(ticker.MaxNLocator())
    ax.yaxis.set_major_formatter(ticker.IndexFormatter(dat.axes[-1]))
    ax.xaxis.set_major_formatter(ticker.IndexFormatter(['%.1f' % i for i in dat.axes[-2]]))
    plt.xlabel('%s [%s]' % (dat.names[-2], dat.units[-2]))
    plt.ylabel('%s [%s]' % (dat.names[-1], dat.units[-1]))
    plt.tight_layout(True)
    plt.colorbar()
    plt.grid(True)


>>>>>>> 4b953f3d
def plot_spectrum(spectrum, freqs):
    plt.plot(freqs, spectrum, '.')
    plt.xlabel('Frequency [Hz]')
    plt.ylabel('[dl]')


def plot_spectrogram(spectrogram, freqs):
    extent = 0, len(spectrogram), freqs[0], freqs[-1]
    plt.imshow(spectrogram.transpose(),
               aspect='auto',
               origin='lower',
               extent=extent,
               interpolation='none')
    plt.colorbar()
    plt.ylabel('Frequency [Hz]')
    plt.xlabel('Time')


def calculate_stereographic_projection(p):
    """Calculate the stereographic projection.

    Given a unit sphere with radius ``r = 1`` and center at the origin.
    Project the point ``p = (x, y, z)`` from the sphere's South pole (0,
    0, -1) on a plane on the sphere's North pole (0, 0, 1).

    The formula is:

        P' = P * (2r / (r + z))

    Parameters
    ----------
    p : [float, float]
        The point to be projected in cartesian coordinates.

    Returns
    -------
    x, y : float, float
        The projected point on the plane.

    """
    # P' = P * (2r / r + z)
    # changed the values to move the point of projection further below the
    # south pole
    mu = 1 / (1.3 + p[2])
    x = p[0] * mu
    y = p[1] * mu
    return x, y


def interpolate_2d(x, y, z):
    """Interpolate missing points on a plane.

    Parameters
    ----------
    x, y, z : equally long lists of floats
        1d arrays defining points like ``p[x, y] = z``

    Returns
    -------
    X, Y, Z : 1d array, 1d array, 2d array
        ``Z`` is a 2d array ``[min(x)..max(x), [min(y)..max(y)]`` with
        the interpolated values as values.

    """
    xx = np.linspace(min(x), max(x))
    yy = np.linspace(min(y), max(y))
    xx, yy = np.meshgrid(xx, yy)
    f = interpolate.LinearNDInterpolator(zip(x, y), z)
    zz = f(xx, yy)
    return xx, yy, zz


def create_colormap(scheme='bwr'):
    """
    Creates a linear segmented colormap.

    It can be chosen between two different color schemes:
     * blue-white-red ('bwr')
     * white-red ('wr')

     Parameters:
     -----------
     scheme : String, optional
        String to specify the colorscheme of the colorbar. Possible inputs:
        'bwr', 'wr' (default = 'bwr').
    """
    assert str(scheme).lower() == 'bwr' or str(scheme).lower() == 'wr',\
        "Wrong input: (0/1) or ('bwr'/'wr')"

    if str(scheme).lower() == 'bwr':
        return _bwr_cmap()
    else:
        return _wr_cmap()


def calc_grid(rows, cols, hpad=.05, vpad=.05):
    """
    Calculates a grid of Rectangles and their positions.

    Parameters
    ----------
    rows : int
        The number of desired columns.
    cols : int
        The number of desired cols.
    hpad : float, optional
        The amount of horizontal padding (default: 0.05).
    vpad : float, optional
        The amount of vertical padding (default: 0.05).

    Returns
    -------
    [[float, float, float, float]]
        A list of all rectangle positions in the form of [xi, xy, width, height]
        sorted from top left to bottom right.

    Examples
    --------
    Calculates a 4x3 grid
    >>> calc_grid(4, 3)

    Calculates a 4x3 grid with more padding
    >>> calc_grid(4, 3, hpad=.1, vpad=.1)
    """
    w = (1 - ((cols + 1) * vpad)) / cols
    h = (1 - ((rows + 1) * hpad)) / rows

    grid = []
    for i in range(cols):
        for j in range(rows):
            xi = ((i % cols + 1) * hpad) + (i % cols * w)
            yj = 1 - (((j % rows + 1) * vpad) + ((j % rows + 1) * h))
            grid.append([xi, yj, w, h])

    return grid


def calc_centered_grid(cols_list, hpad=.05, vpad=.05):
    """
    Calculates a centered grid of Rectangles and their positions.

    Parameters
    ----------
    cols_list : [int]
        List of ints. Every entry represents a row with as many channels as the
        value.
    hpad : float, optional
        The amount of horizontal padding (default: 0.05).
    vpad : float, optional
        The amount of vertical padding (default: 0.05).

    Returns
    -------
    [[float, float, float, float]]
        A list of all rectangle positions in the form of [xi, xy, width, height]
        sorted from top left to bottom right.

    Examples:
    ---------
    Calculates a centered grid with 3 rows of 4, 3 and 2 columns
    >>> calc_centered_grid([4, 3, 2])

    Calculates a centered grid with more padding
    >>> calc_centered_grid([5, 4], hpad=.1, vpad=.75)
    """
    h = (1 - ((len(cols_list) + 1) * vpad)) / len(cols_list)
    w = (1 - ((max(cols_list) + 1) * hpad)) / max(cols_list)
    grid = []
    row = 1
    for l in cols_list:
        yi = 1 - ((row * vpad) + (row * h))
        for i in range(l):
            # calculate margin on both sides
            m = .5 - (((l * w) + ((l - 1) * hpad)) / 2)
            xi = m + (i * hpad) + (i * w)
            grid.append([xi, yi, w, h])
        row += 1
    return grid


def plot_timeinterval(data, r_square=None, highlights=None, hcolors=None,
                      legend=True, reg_chans=None, position=None):
    """Plots a simple time interval.

    Plots all channels of either continuous data or the mean of epoched data
    into a single timeinterval plot.

    Parameters
    ----------
    data : wyrm.types.Data
        Data object containing the data to plot.
    r_square : [values], optional
        List containing r_squared values to be plotted beneath the main plot
        (default: None).
    highlights : [[int, int)]
        List of tuples containing the start point (included) and end point
        (excluded) of each area to be highlighted (default: None).
    hcolors : [colors], optional
        A list of colors to use for the highlights areas (default: None).
    legend : Boolean, optional
        Flag to switch plotting of the legend on or off (default: True).
    reg_chans : [regular expression], optional
        A list of regular expressions. The plot will be limited to those
        channels matching the regular expressions. (default: None).
    position : [x, y, width, height], optional
        A Rectangle that limits the plot to its boundaries (default: None).

    Returns
    -------
    Matplotlib.Axes or (Matplotlib.Axes, Matplotlib.Axes)
        The Matplotlib.Axes corresponding to the plotted timeinterval and, if
        provided, the Axes corresponding to r_squared values.

    Examples
    --------
    Plots all channels contained in data with a legend.

    >>> plot_timeinterval(data)

    Same as above, but without the legend.

    >>> plot_timeinterval(data, legend=False)

    Adds r-square values to the plot.

    >>> plot_timeinterval(data, r_square=[values])

    Adds a highlighted area to the plot.

    >>> plot_timeinterval(data, highlights=[[200, 400]])

    To specify the colors of the highlighted areas use 'hcolors'.

    >>> plot_timeinterval(data, highlights=[[200, 400]], hcolors=['red'])
    """

    dcopy = data.copy()
    rect_ti_solo = [.07, .07, .9, .9]
    rect_ti_r2 = [.07, .12, .9, .85]
    rect_r2 = [.07, .07, .9, .05]

    if position is None:
        plt.figure()
        if r_square is None:
            pos_ti = rect_ti_solo
        else:
            pos_ti = rect_ti_r2
            pos_r2 = rect_r2
    else:
        if r_square is None:
            pos_ti = _transform_rect(position, rect_ti_solo)
        else:
            pos_ti = _transform_rect(position, rect_ti_r2)
            pos_r2 = _transform_rect(position, rect_r2)

    if reg_chans is not None:
        dcopy = pro.select_channels(dcopy, reg_chans)

    # process epoched data into continuous data using the mean
    if len(data.data.shape) > 2:
        dcopy = Data(np.mean(dcopy.data, axis=0), [dcopy.axes[-2], dcopy.axes[-1]],
                     [dcopy.names[-2], dcopy.names[-1]], [dcopy.units[-2], dcopy.units[-1]])

    ax1 = None
    # plotting of the data
    ax0 = _subplot_timeinterval(dcopy, position=pos_ti, epoch=-1, highlights=highlights,
                                hcolors=hcolors, legend=legend)
    ax0.xaxis.labelpad = 0
    if r_square is not None:
        ax1 = _subplot_r_square(r_square, position=pos_r2)
        ax0.tick_params(axis='x', direction='in', pad=30 * pos_ti[3])

    plt.grid(True)

    if r_square is None:
        return ax0
    else:
        return ax0, ax1


def plot_tenten(data, highlights=None, hcolors=None, legend=False, scale=True,
                reg_chans=None):
    """Plots channels on a grid system.

    Iterates over every channel in the data structure. If the channelname
    matches a channel in the tenten-system it will be plotted in a grid of
    rectangles. The grid is structured like the tenten-system itself, but in
    a simplified manner. The rows, in which channels appear, are predetermined,
    the channels are ordered automatically within their respective row.
    Areas to highlight can be specified, those areas will be marked with colors
    in every timeinterval plot.

    Parameters
    ----------
    data : wyrm.types.Data
        Data object containing the data to plot.
    highlights : [[int, int)]
        List of tuples containing the start point (included) and end point
        (excluded) of each area to be highlighted (default: None).
    hcolors : [colors], optional
        A list of colors to use for the highlight areas (default: None).
    legend : Boolean, optional
        Flag to switch plotting of the legend on or off (default: True).
    scale : Boolean, optional
        Flag to switch plotting of a scale in the top right corner of the grid
        (default: True)
    reg_chans : [regular expressions]
        A list of regular expressions. The plot will be limited to those
        channels matching the regular expressions.

    Returns
    -------
    [Matplotlib.Axes], Matplotlib.Axes
        Returns the plotted timeinterval axes as a list of Matplotlib.Axes and
        the plotted scale as a single Matplotlib.Axes.

    Examples
    --------
    Plotting of all channels within a Data object
    >>> plot_tenten(data)

    Plotting of all channels with a highlighted area
    >>> plot_tenten(data, highlights=[[200, 400]])

    Plotting of all channels beginning with 'A'
    >>> plot_tenten(data, reg_chans=['A.*'])
    """
    dcopy = data.copy()
    # this dictionary determines which y-position corresponds with which row in the grid
    ordering = {4.0: 0,
                3.5: 0,
                3.0: 1,
                2.5: 2,
                2.0: 3,
                1.5: 4,
                1.0: 5,
                0.5: 6,
                0.0: 7,
                -0.5: 8,
                -1.0: 9,
                -1.5: 10,
                -2.0: 11,
                -2.5: 12,
                -2.6: 12,
                -3.0: 13,
                -3.5: 14,
                -4.0: 15,
                -4.5: 15,
                -5.0: 16}

    # all the channels with their x- and y-position
    system = _get_system()

    # create list with 17 empty lists. one for every potential row of channels.
    channel_lists = []
    for i in range(18):
        channel_lists.append([])

    if reg_chans is not None:
        dcopy = pro.select_channels(dcopy, reg_chans)

    # distribute the channels to the lists by their y-position
    count = 0
    for c in dcopy.axes[1]:
        if c in tts.channels:
            # entries in channel_lists: [<channel_name>, <x-position>, <position in Data>]
            channel_lists[ordering[system[c][1]]].append((c, system[c][0], count))
        count += 1

    # sort the lists of channels by their x-position
    for l in channel_lists:
        l.sort(key=lambda c_list: c_list[1])

    # calculate the needed dimensions of the grid
    columns = map(len, channel_lists)
    columns = [value for value in columns if value != 0]

    # add another axes to the first row for the scale
    columns[0] += 1

    plt.figure()
    grid = calc_centered_grid(columns, hpad=.01, vpad=.01)

    # axis used for sharing axes between channels
    masterax = None
    ax = []

    row = 0
    k = 0
    scale_ax = 0

    for l in channel_lists:
        if len(l) > 0:
            for i in range(len(l)):
                ax.append(_subplot_timeinterval(dcopy, grid[k], epoch=-1, highlights=highlights, hcolors=hcolors, labels=False,
                                                legend=legend, channel=l[i][2], shareaxis=masterax))
                if masterax is None and len(ax) > 0:
                    masterax = ax[0]

                # hide the axeslabeling
                plt.tick_params(axis='both', which='both', labelbottom='off', labeltop='off', labelleft='off',
                                labelright='off', top='off', right='off')

                # at this moment just to show what's what
                plt.gca().annotate(l[i][0], (0.05, 0.05), xycoords='axes fraction')

                k += 1

                if row == 0 and i == len(l)-1:
                    # this is the last axes in the first row
                    scale_ax = k
                    k += 1

            row += 1

    # plot the scale axes
    xtext = dcopy.axes[0][len(dcopy.axes[0])-1]
    sc = _subplot_scale(str(xtext) + ' ms', "$\mu$V", position=grid[scale_ax])

    return ax, sc


def plot_scalp(v, channels, levels=25, colormap=None, norm=None, ticks=None,
               annotate=True, position=None):
    """Plots the values v for channels 'channels' on a scalp as a contour plot.

    <long description>

    Parameters
    ----------
    v : [value]
        List containing the values of the channels.
    channels : [String]
        List containing the channel names.
    levels : int, optional
        The number of automatically created levels in the contour plot
         (default: 25).
    colormap : matplotlib.colors.colormap, optional
        A colormap to define the color transitions (default: a blue-white-red
         colormap).
    norm : matplotlib.colors.norm, optional
        A norm to define the min and max values
         (default: 'None', values from -10 to 10 are assumed).
    ticks : array([ints]), optional
        An array with values to define the ticks on the colorbar
         (default: 'None', 3 ticks at -10, 0 and 10 are displayed).
    annotate : Boolean, optional
        Flag to switch channel annotations on or off (default: True).
    position : [x, y, width, height], optional
        A Rectangle that limits the plot to its boundaries (default: None).

    Returns
    -------
    (Matplotlib.Axes, Matplotlib.Axes)
        Returns a pair of Matplotlib.Axes. The first contains the plotted scalp,
        the second the corresponding colorbar.

    Examples
    --------
    Plots the values v for channels 'channels' on a scalp
    >>> plot_scalp(v, channels)

    This plot has finer gradients through increasing the levels to 50.
    >>> plot_scalp(v, channels, levels=50)

    This plot has a white-red colormap and a norm and ticks from 0 to 10
    >>> cm = create_colormap('wr')
    >>> n = matplotlib.colors.Normalize(vmin=0, vmax=10, clip=False)
    >>> t = np.linspace(0.0, 10.0, 3, endpoint=True)
    >>> plot_scalp(v, channels, colormap=_wr_cmap(), norm=n, ticks=t)
    """
    rect_scalp = [.05, .05, .8, .9]
    rect_colorbar = [.9, .05, .05, .9]

    plt.figure(figsize=[8, 6.5])

    if position is None:
        pos_scalp = rect_scalp
        pos_colorbar = rect_colorbar
    else:
        pos_scalp = _transform_rect(position, rect_scalp)
        pos_colorbar = _transform_rect(position, rect_colorbar)

    if colormap is None:
        colormap = _bwr_cmap()
    if norm is None:
        norm = colors.Normalize(vmin=-10, vmax=10, clip=False)
    if ticks is None:
        ticks = np.linspace(-10.0, 10.0, 3, endpoint=True)

    ax0 = _subplot_scalp(v, channels, position=pos_scalp, levels=levels, colormap=colormap, annotate=annotate,
                         norm=norm)
    ax1 = _subplot_colorbar(position=pos_colorbar, colormap=colormap, ticks=ticks, norm=norm)

    return ax0, ax1


# todo: scale the labelsize (ax.get_xticklabels()[0].get_size(), x_labelsize *= rect[2]**0.5, ...
# ax.xaxis.set_tick_params(labelsize=x_labelsize)
def plot_scalp_ti(v, channels, data, interval, scale_ti=.1, levels=25, colormap=None,
                  norm=None, ticks=None, annotate=True, position=None):
    """Plots a scalp with channels on top

    Plots the values v for channels 'channels' on a scalp as a contour plot.
    Additionaly plots the channels in channels_ti as a timeinterval on top of
    the scalp plot. The individual channels are placed over their position on
    the scalp.

    Parameters
    ----------
    v : [value]
        List containing the values of the channels.
    channels : [String]
        List containing the channel names.
    data : wyrm.types.Data
        Data object containing the continuous data for the overlaying
        timeinterval plots.
    interval : [begin, end)
        Tuple of ints to specify the range of the overlaying timeinterval plots.
    scale_ti : float, optional
        The percentage to scale the overlaying timeinterval plots
        (default: 0.1).
    levels : int, optional
        The number of automatically created levels in the contour plot
        (default: 25).
    colormap : matplotlib.colors.colormap, optional
        A colormap to define the color transitions
        (default: a blue-white-red colormap).
    norm : matplotlib.colors.norm, optional
        A norm to define the min and max values. If 'None', values from
        -10 to 10 are assumed (default: None).
    ticks : array([ints]), optional
        An array with values to define the ticks on the colorbar
        (default: None, 3  ticks at -10, 0 and 10 are displayed).
    annotate : Boolean, optional
        Flag to switch channel annotations on or off (default: True).
    position : [x, y, width, height], optional
        A Rectangle that limits the plot to its boundaries (default: None).

    Returns
    -------
    ((Matplotlib.Axes, Matplotlib.Axes), [Matplotlib.Axes])
        Returns a tuple of first a tuple with the plotted scalp and its
        colorbar, then a list of all on top plotted timeintervals.
    """
    rect_scalp = [.05, .05, .8, .9]
    rect_colorbar = [.9, .05, .05, .9]

    plt.figure(figsize=[16, 13])

    if position is None:
        pos_scalp = rect_scalp
        pos_colorbar = rect_colorbar
    else:
        pos_scalp = _transform_rect(position, rect_scalp)
        pos_colorbar = _transform_rect(position, rect_colorbar)

    if colormap is None:
        colormap = _bwr_cmap()
    if norm is None:
        norm = colors.Normalize(vmin=-10, vmax=10, clip=False)
    if ticks is None:
        ticks = np.linspace(-10.0, 10.0, 3, endpoint=True)

    ax0 = _subplot_scalp(v, channels, position=pos_scalp, levels=levels, annotate=annotate)
    ax1 = _subplot_colorbar(position=pos_colorbar, colormap=colormap, ticks=ticks, norm=norm)

    # adding the timeinterval plots
    s = _get_system()

    # modification of internally used data if a specific intervals is specified
    cdat = data.copy()
    if interval is not None:
        startindex = np.where(cdat.axes[0] == interval[0])[0][0]
        endindex = np.where(cdat.axes[0] == interval[1])[0][0]
        cdat.axes[0] = cdat.axes[0][startindex:endindex]
        cdat.data = cdat.data[startindex:endindex, :]

    tis = []
    for c in cdat.axes[1]:
        if c in s:

            channelindex = np.where(cdat.axes[1] == c)[0][0]

            # generating the channel position on the scalp
            channelpos = tts.channels[c]
            points = calculate_stereographic_projection(channelpos)

            # dirty: these are the x and y limits of the scalp axes
            minx = -1.15
            maxx = 1.15
            miny = -1.10
            maxy = 1.15

            # transformation of karth. to relative coordinates
            xy = (points[0] + (np.abs(minx))) * (1 / (np.abs(minx) + maxx)), \
                 (points[1] + (np.abs(miny))) * (1 / (np.abs(miny) + maxy))

            pos_c = [xy[0] - (scale_ti / 2), xy[1] - (scale_ti / 2), scale_ti, scale_ti]

            # transformation to fit into the scalp part of the plot
            pos_c = _transform_rect(pos_scalp, pos_c)

            tis.append(_subplot_timeinterval(cdat, position=pos_c, epoch=-1, highlights=None, legend=False,
                                             channel=channelindex, shareaxis=None))

        else:
            print('The channel "' + c + '" was not found in the tenten-system.')

    return (ax0, ax1), tis


def _bwr_cmap():
    """Create a linear segmented colormap with transitions from blue over white
    to red.

    Returns
    -------
    x : colormap
        The matplotlib colormap.
    """
    cdict = {'red': [(0.0, 0.0, 0.0),
                     (0.25, 0.0, 0.0),
                     (0.5, 1.0, 1.0),
                     (0.75, 1.0, 1.0),
                     (1.0, 0.5, 0.5)],

             'green': [(0.0, 0.0, 0.0),
                       (0.15, 0.0, 0.0),
                       (0.25, 1.0, 1.0),
                       (0.5, 1.0, 1.0),
                       (0.75, 1.0, 1.0),
                       (0.85, 0.0, 0.0),
                       (1.0, 0.0, 0.0)],

             'blue': [(0.0, 0.5, 0.5),
                      (0.25, 1.0, 1.0),
                      (0.5, 1.0, 1.0),
                      (0.75, 0.0, 0.0),
                      (1.0, 0.0, 0.0)]}

    return colors.LinearSegmentedColormap('bwr_colormap', cdict, 256)


def _wr_cmap():
    """Create a linear segmented colormap with transitions from white to red.

    Returns
    -------
    x : colormap
        The matplotlib colormap.
    """
    cdict = {'red': [(0.0, 1.0, 1.0),
                     (0.75, 1.0, 1.0),
                     (1.0, .3, .3)],

             'green': [(0.0, 1.0, 1.0),
                       (0.75, 0.0, 0.0),
                       (1.0, 0.0, 0.0)],

             'blue': [(0.0, 1.0, 1.0),
                      (0.75, 0.0, 0.0),
                      (1.0, 0.0, 0.0)]}

    return colors.LinearSegmentedColormap('bwr_colormap', cdict, 256)


def _subplot_colorbar(position, colormap=_bwr_cmap(), ticks=None, norm=None):
    """
    Creates a new axes with a colorbar.

    Creates a matplotlib.axes.Axes within the rectangle specified by 'position'
    and fills it with a colorbar.

    Parameters:
    -----------
    position : Rectangle
        The rectangle (x, y, width, height) where the axes will be created.
    colormap : matplotlib.colors.colormap, optional
        A colormap to define the colorscheme of the colormap.
    ticks : Array([float])
        An array with floats to set the number and location of the ticks.
    norm : matplotlib.colors.Normalize
        A norm to set the min-/max-value of the colorbar.

    Returns:
    --------
    matplotlib.axes.Axes
    """
    fig = plt.gcf()
    ax = fig.add_axes(position)
    colorbar.ColorbarBase(ax, cmap=colormap, orientation='vertical', ticks=ticks, norm=norm)
    return ax


def _subplot_scalp(v, channels, position, levels=25, colormap=None, annotate=True, norm=None):
    """
    Creates a new axes with a scalp plot.

    Creates a matplotlib.axes.Axes within the rectangle specified by 'position'
    and fills it with a contour plot for the channels in 'channels' and the data
    in 'v'.

    Parameters:
    -----------
    v : [value]
        List containing the values of the channels.
    channels : [String]
        List containing the channel names.
    position : Rectangle
        The rectangle (x, y, width, height) where the axes will be created.
    levels : int, optional
        The number of automatically created levels in the contour plot
         (default: 25).
    colormap : matplotlib.colors.colormap, optional
        A colormap to define the color transitions (default: a blue-white-red
         colormap).
    annotate : Boolean, optional
        Flag to switch channel annotations on or off (default: True).
    norm : matplotlib.colors.norm, optional
        A norm to define the min and max values
         (default: 'None', values from -10 to 10 are assumed).

    Returns:
    --------
    matplotlib.axes.Axes
    """
    fig = plt.gcf()
    ax = fig.add_axes(position)
    channelpos = [tts.channels[c] for c in channels]
    points = [calculate_stereographic_projection(i) for i in channelpos]
    x = [i[0] for i in points]
    y = [i[1] for i in points]
    z = v
    xx, yy, zz = interpolate_2d(x, y, z)

    if colormap is None:
        colormap = _bwr_cmap()

    ax.contourf(xx, yy, zz, levels, zorder=1, cmap=colormap, norm=norm)
    ax.contour(xx, yy, zz, levels, zorder=1, colors="k", norm=norm, linewidths=.1)

    ax.add_artist(plt.Circle((0, 0), radius=1, linewidth=3, fill=False))

    # add a nose
    ax.plot([-0.1, 0], [0.99, 1.1], 'k-', lw=2)
    ax.plot([0.1, 0], [0.99, 1.1], 'k-', lw=2)

    # add ears
    vertsr = [
        (0.99, 0.13),  # P0
        (1.10, 0.3),  # P1
        (1.10, -0.3),  # P2
        (0.99, -0.13)]  # P3

    vertsl = [
        (-0.99, 0.13),  # P0
        (-1.10, 0.3),  # P1
        (-1.10, -0.3),  # P2
        (-0.99, -0.13)]  # P3

    # in combination with Path this creates a bezier-curve with 2 fix-points and 2 control-points
    codes = [Path.MOVETO,
             Path.CURVE4,
             Path.CURVE4,
             Path.CURVE4]

    pathr = Path(vertsr, codes)
    pathl = Path(vertsl, codes)
    patchr = patches.PathPatch(pathr, facecolor='none', lw=2)
    patchl = patches.PathPatch(pathl, facecolor='none', lw=2)
    ax.add_patch(patchr)
    ax.add_patch(patchl)

    # add markers at channels positions
    ax.plot(x, y, 'k+', ms=8, mew=1.2)

    # set the axes limits, so the figure is centered on the scalp
    ax.set_ylim([-1.05, 1.15])
    ax.set_xlim([-1.15, 1.15])

    # hide the axes
    ax.get_xaxis().set_visible(False)
    ax.get_yaxis().set_visible(False)

    if annotate:
        for i in zip(channels, zip(x, y)):
            ax.annotate(" " + i[0], i[1])

    return ax


def _subplot_timeinterval(data, position, epoch, highlights=None, hcolors=None,
                          labels=True, legend=True, channel=None, shareaxis=None):
    """
    Creates a new axes with a timeinterval plot.

    Creates a matplotlib.axes.Axes within the rectangle specified by 'position'
    and fills it with a timeinterval plot defined by the channels and values
    contained in 'data'.

    Parameters:
    -----------
    data : wyrm.types.Data
        Data object containing the data to plot.
    position : Rectangle
        The rectangle (x, y, width, height) where the axes will be created.
    epoch : int
        The epoch to be plotted. If there are no epochs this has to be '-1'.
    highlights : [[int, int)]
        List of tuples containing the start point (included) and end point
        (excluded) of each area to be highlighted (default: None).
    hcolors : [colors], optional
        A list of colors to use for the highlights areas (default: None).
    labels : Boolean, optional
        Flag to switch plotting of the usual labels on or off (default: True)
    legend : Boolean, optional
        Flag to switch plotting of the legend on or off (default: True).
    channel : int, optional
        This can be used to plot only a single channel. 'channel' has to be the
        index of the desired channel in data.axes[-1] (default: None)
    shareaxis : matplotlib.axes.Axes, optional
        An axes to share x- and y-axis with the new axes (default: None).

    Returns:
    --------
    matplotlib.axes.Axes
    """
    fig = plt.gcf()

    if shareaxis is None:
        ax = fig.add_axes(position)
    else:
        ax = axes.Axes(fig, position, sharex=shareaxis, sharey=shareaxis)
        fig.add_axes(ax)

    # epoch is -1 when there are no epochs
    if epoch == -1:
        if channel is None:
            ax.plot(data.axes[0], data.data)
        else:
            ax.plot(data.axes[0], data.data[:, channel])
    else:
        if channel is None:
            ax.plot(data.axes[len(data.axes) - 2], data.data[epoch])
        else:
            ax.plot(data.axes[len(data.axes) - 2], data.data[epoch, channel])

    # plotting of highlights
    if highlights is not None:
        set_highlights(highlights, hcolors=hcolors, set_axes=[ax])

    # labeling of axes
    if labels:
        set_labels(data.units[0], "$\mu$V", draw=False, set_axes=[ax])

    # labeling of channels
    if legend:
        if channel is None:
            ax.legend(data.axes[len(data.axes) - 1])
        else:
            ax.legend([data.axes[len(data.axes) - 1][channel]])

    ax.grid(True)
    return ax


def _subplot_r_square(data, position):
    """
    Creates a new axes with colored r-sqaure values.

    Parameters:
    -----------
    data : [float]
        A list of floats that will be evenly distributed as colored tiles.
    position : Rectangle
        The rectangle (x, y, width, height) where the axes will be created.

    Returns:
    --------
    matplotlib.axes.Axes
    """
    fig = plt.gcf()
    ax = fig.add_axes(position)
    data = np.tile(data, (1, 1))
    ax.imshow(data, aspect='auto', interpolation='none')
    ax.get_xaxis().set_visible(False)
    ax.get_yaxis().set_visible(False)
    return ax


def _subplot_scale(xvalue, yvalue, position):
    """
    Creates a new axes with a simple scale.

    Parameters:
    -----------
    xvalue : String
        The text to be presented beneath the x-axis.
    yvalue : String
        The text to be presented next to the y-axis.
    position : Rectangle
        The rectangle (x, y, width, height) where the axes will be created.

    Returns:
    --------
    matplotlib.axes.Axes
    """
    fig = plt.gcf()
    ax = fig.add_axes(position)
    for item in [fig, ax]:
        item.patch.set_visible(False)
    ax.axis('off')
    ax.add_patch(Rectangle((1, 1), 3, .2, color='black'))
    ax.add_patch(Rectangle((1, 1), .1, 2, color='black'))
    plt.text(1.5, 2, yvalue)
    plt.text(1.5, .25, xvalue)
    ax.set_ylim([0, 4])
    ax.set_xlim([0, 5])
    return ax


def _transform_rect(rect, template):
    """
    Calculates the position of a relative notated rectangle within another
    rectangle.

    Parameters:
    -----------
    rect : Rectangle
        The container rectangle to contain the other reactangle.
    template : Rectangle
        the rectangle to be contained in the other rectangle.
    """
    assert len(rect) == len(template) == 4, "Wrong inputs : [x, y, width, height]"
    x = rect[0] + (template[0] * rect[2])
    y = rect[1] + (template[1] * rect[3])
    w = rect[2] * template[2]
    h = rect[3] * template[3]
    return [x, y, w, h]


def _get_system():
    """
    Returns a dictionary of all channels.

    The channels are accessable by name and contain their x and y position on
    the scalp.

    Returns:
    --------
    {channel : (xposition, yposition)}
    """
    system = {
        'Fpz': (0.0, 4.0),
        'Fp1': (-4.0, 3.5),
        'AFp1': (-1.5, 3.5),
        'AFp2': (1.5, 3.5),
        'Fp2': (4.0, 3.5),
        'AF7': (-4.0, 3.0),
        'AF5': (-3.0, 3.0),
        'AF3': (-2.0, 3.0),
        'AFz': (0.0, 3.0),
        'AF4': (2.0, 3.0),
        'AF6': (3.0, 3.0),
        'AF8': (4.0, 3.0),
        'FAF5': (-2.5, 2.5),
        'FAF1': (-0.65, 2.5),
        'FAF2': (0.65, 2.5),
        'FAF6': (2.5, 2.5),
        'F9': (-5.0, 2.0),
        'F7': (-4.0, 2.0),
        'F5': (-3.0, 2.0),
        'F3': (-2.0, 2.0),
        'F1': (-1.0, 2.0),
        'Fz': (0.0, 2.0),
        'F2': (1.0, 2.0),
        'F4': (2.0, 2.0),
        'F6': (3.0, 2.0),
        'F8': (4.0, 2.0),
        'F10': (5.0, 2.0),
        'FFC9': (-4.5, 1.5),
        'FFC7': (-3.5, 1.5),
        'FFC5': (-2.5, 1.5),
        'FFC3': (-1.5, 1.5),
        'FFC1': (-0.5, 1.5),
        'FFC2': (0.5, 1.5),
        'FFC4': (1.5, 1.5),
        'FFC6': (2.5, 1.5),
        'FFC8': (3.5, 1.5),
        'FFC10': (4.5, 1.5),
        'FT9': (-5.0, 1.0),
        'FT7': (-4.0, 1.0),
        'FC5': (-3.0, 1.0),
        'FC3': (-2.0, 1.0),
        'FC1': (-1.0, 1.0),
        'FCz': (0.0, 1.0),
        'FC2': (1.0, 1.0),
        'FC4': (2.0, 1.0),
        'FC6': (3.0, 1.0),
        'FT8': (4.0, 1.0),
        'FT10': (5.0, 1.0),
        'CFC9': (-4.5, 0.5),
        'CFC7': (-3.5, 0.5),
        'CFC5': (-2.5, 0.5),
        'CFC3': (-1.5, 0.5),
        'CFC1': (-0.5, 0.5),
        'CFC2': (0.5, 0.5),
        'CFC4': (1.5, 0.5),
        'CFC6': (2.5, 0.5),
        'CFC8': (3.5, 0.5),
        'CFC10': (4.5, 0.5),
        'T9': (-5.0, 0.0),
        'T7': (-4.0, 0.0),
        'C5': (-3.0, 0.0),
        'C3': (-2.0, 0.0),
        'C1': (-1.0, 0.0),
        'Cz': (0.0, 0.0),
        'C2': (1.0, 0.0),
        'C4': (2.0, 0.0),
        'C6': (3.0, 0.0),
        'T8': (4.0, 0.0),
        'T10': (5.0, 0.0),
        'A1': (-5.0, -0.5),
        'CCP7': (-3.5, -0.5),
        'CCP5': (-2.5, -0.5),
        'CCP3': (-1.5, -0.5),
        'CCP1': (-0.5, -0.5),
        'CCP2': (0.5, -0.5),
        'CCP4': (1.5, -0.5),
        'CCP6': (2.5, -0.5),
        'CCP8': (3.5, -0.5),
        'A2': (5.0, -0.5),
        'TP9': (-5.0, -1.0),
        'TP7': (-4.0, -1.0),
        'CP5': (-3.0, -1.0),
        'CP3': (-2.0, -1.0),
        'CP1': (-1.0, -1.0),
        'CPz': (0.0, -1.0),
        'CP2': (1.0, -1.0),
        'CP4': (2.0, -1.0),
        'CP6': (3.0, -1.0),
        'TP8': (4.0, -1.0),
        'TP10': (5.0, -1.0),
        'PCP9': (-4.5, -1.5),
        'PCP7': (-3.5, -1.5),
        'PCP5': (-2.5, -1.5),
        'PCP3': (-1.5, -1.5),
        'PCP1': (-0.5, -1.5),
        'PCP2': (0.5, -1.5),
        'PCP4': (1.5, -1.5),
        'PCP6': (2.5, -1.5),
        'PCP8': (3.5, -1.5),
        'PCP10': (4.5, -1.5),
        'P9': (-5.0, -2.0),
        'P7': (-4.0, -2.0),
        'P5': (-3.0, -2.0),
        'P3': (-2.0, -2.0),
        'P1': (-1.0, -2.0),
        'Pz': (0.0, -2.0),
        'P2': (1.0, -2.0),
        'P4': (2.0, -2.0),
        'P6': (3.0, -2.0),
        'P8': (4.0, -2.0),
        'P10': (5.0, -2.0),
        'PPO7': (-4.5, -2.5),
        'PPO5': (-3.0, -2.5),
        'PPO3': (-2.0, -2.5),
        'PPO1': (-0.65, -2.5),
        'PPO2': (0.65, -2.5),
        'PPO4': (2.0, -2.5),
        'PPO6': (3.0, -2.5),
        'PPO8': (4.5, -2.5),
        'PO9': (-5.5, -2.6),
        'PO7': (-4.0, -3),
        'PO5': (-3.0, -3),
        'PO3': (-2.0, -3),
        'PO1': (-1.0, -3),
        'POz': (0.0, -3),
        'PO2': (1.0, -3),
        'PO4': (2.0, -3),
        'PO6': (3.0, -3),
        'PO8': (4.0, -3),
        'PO10': (5.5, -2.6),
        'OPO1': (-1.5, -3.5),
        'OPO2': (1.5, -3.5),
        'O9': (-6.5, -3.5),
        'O1': (-4.0, -3.5),
        'O2': (4.0, -3.5),
        'O10': (6.5, -3.5),
        'Oz': (0.0, -4.0),
        'OI1': (1.5, -4.5),
        'OI2': (-1.5, -4.5),
        'I1': (1.0, -5),
        'Iz': (0.0, -5),
        'I2': (-1, -5)}
    return system


def set_highlights(highlights, hcolors=None, set_axes=None):
    """Sets highlights in form of vertical boxes to axes.

    <long description>

    Parameters
    ----------
    highlights : [(start, end)]
        List of tuples containing the start point (included) and end point
        (excluded) of each area to be highlighted.
    hcolors : [colors], optional
        A list of colors to use for the highlight areas (e.g. 'b', '#eeefff' or
        [R, G, B] for R, G, B = [0..1].
        If left as None the colors blue, gree, red, cyan, magenta and yellow are
        used.
    set_axes : [matplotlib.axes.Axes], optional
        List of axes to highlights (default: None, all axes of the current
        figure will be highlighted).

    Examples:
    ---------
    To create two highlighted areas in all axes of the currently active
    figure. The first area from 200ms - 300ms in blue and the second area from
    500ms - 600ms in green.
    >>> set_highlights([[200, 300], [500, 600]])
    """
    if highlights is not None:

        if set_axes is None:
            set_axes = plt.gcf().axes

        def highlight(start, end, axis, color, alpha):
            axis.axvspan(start, end, edgecolor='w', facecolor=color, alpha=alpha)
            # the edges of the box are at the moment white. transparent edges
            # would be better.

        # create a standard variety of colors, if nothing is specified
        if hcolors is None:
            hcolors = ['b', 'g', 'r', 'c', 'm', 'y']

        # create a colormask containing #spans colors iterating over specified
        # colors or a standard variety
        colormask = []
        for index, span in enumerate(highlights):
            colormask.append(hcolors[index % len(hcolors)])

        # check if highlights is an instance of the Highlight class
        for p in set_axes:
            for span in highlights:
                highlight(span[0], span[1]-1, p, colormask.pop(0), .5)


def set_labels(xlabel, ylabel, set_axes=None, draw=True):
    """Sets the labels of x- and y-axis of axes.

    <long description>

    Parameters
    ----------
    xlabel : String
        The String to label the x-axis.
    ylabel : String
        The String to label the y-axis.
    set_axes : [Matplotlib.axes.Axes], optional
        List of axes to apply the labels to (default: None, the labels are
        applied to all axes of the current figure).
    draw : Boolean, optional
        A flag to switch if the new labels should be directly drawn to the
        plot (default: True).

    Examples:
    ---------
    To set the x- and y-labels of all axes in the current figure
     >>> set_labels('xtext', 'ytext')

     To set the x- and y-labels of a specific axes in the current figure
     >>> set_labels('xtext', 'ytext', set_axes=matplotlib.axes.Axes)
    """
    if set_axes is None:
        set_axes = plt.gcf().axes

    # labeling of axes
    for ax in set_axes:
        ax.set_xlabel(xlabel)
        ax.set_ylabel(ylabel, rotation=0)

    if draw:
        plt.draw()<|MERGE_RESOLUTION|>--- conflicted
+++ resolved
@@ -47,8 +47,6 @@
         plt.axhline(y=0)
 
 
-<<<<<<< HEAD
-=======
 def plot_spatio_temporal_r2_values(dat):
     """Calculate the signed r^2 values and plot them in a heatmap.
 
@@ -75,7 +73,6 @@
     plt.grid(True)
 
 
->>>>>>> 4b953f3d
 def plot_spectrum(spectrum, freqs):
     plt.plot(freqs, spectrum, '.')
     plt.xlabel('Frequency [Hz]')
